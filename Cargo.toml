--- conflicted
+++ resolved
@@ -38,22 +38,15 @@
 anyhow = "1"
 winres = "0.1"
 itertools = "0.10"
-<<<<<<< HEAD
-serde = {version = "1.0", features = ["derive"] }
-serde_json = "1.0"
-semver = "1.0"
-windows = "0.18.0"
+serde = {version = "1", features = ["derive"] }
+serde_json = "1"
+semver = "1"
 
 [dev-dependencies]
 assert_cmd = "2.0.0"
 assert_fs = "1.0.3"
 predicates = "2.0.1"
-=======
-serde = {version = "1", features = ["derive"] }
-serde_json = "1"
-semver = "1"
 
 [features]
 selfupdate = []
-dummy = []
->>>>>>> 52a53d1b
+dummy = []